import React, { useState, useEffect } from 'react';
import {
  View,
  Text,
  ScrollView,
  TouchableOpacity,
  StyleSheet,
  SafeAreaView,
  Alert,
} from 'react-native';
import { useLocalSearchParams, router } from 'expo-router';
import { supabase } from '@/lib/supabase';
import { Player, Substitution, MatchEvent, PlayerStats, FormationPosition } from '@/types/database';
import { Match } from '@/types/match';
import { LiveMatchTimer } from '@/components/LiveMatchTimer';
import FieldView from '@/components/FieldView';
import { convertPlayersDataToArray } from '@/lib/playerUtils';
import { ArrowLeft, Users, ArrowUpDown, Star, Grid3x3 as Grid3X3, User, Target, Clock } from 'lucide-react-native';
import { getPositionColor, getPositionDisplayName } from '@/lib/playerPositions';

interface Formation {
  id: string;
  key: string;
  name_translations: Record<string, string>;
  positions: FormationPosition[];
}

interface CompactPlayerCardProps {
  player: Player;
  stats?: PlayerStats;
  isOnField: boolean;
  isSelected?: boolean;
  isSubstituting?: boolean;
  onPress?: () => void;
}

function CompactPlayerCard({
  player,
  stats,
  isOnField,
  isSelected,
  isSubstituting,
  onPress,
}: CompactPlayerCardProps) {
  const formatTime = (seconds: number) => {
    const minutes = Math.floor(seconds / 60);
    const remainingSeconds = seconds % 60;
    return `${minutes}:${remainingSeconds.toString().padStart(2, '0')}`;
  };

  const getCardStyle = () => {
    if (isSelected) return styles.selectedPlayerCard;
    if (isSubstituting) return styles.substitutingPlayerCard;
    if (isOnField) return styles.onFieldPlayerCard;
    return styles.benchPlayerCard;
  };

  return (
    <TouchableOpacity
      style={[styles.compactPlayerCard, getCardStyle()]}
      onPress={onPress}
      disabled={!onPress}
    >
      <View style={styles.playerRow}>
        <View style={[
          styles.playerNumberBadge,
          { backgroundColor: getPositionColor(player.position) }
        ]}>
          <Text style={styles.playerNumberText}>#{player.number || '?'}</Text>
        </View>
        
        <View style={styles.playerInfo}>
          <Text style={styles.playerName} numberOfLines={1}>{player.name}</Text>
          <View style={styles.playerMeta}>
            <Text style={[
              styles.positionText,
              { color: getPositionColor(player.position) }
            ]}>
              {getPositionDisplayName(player.position)}
            </Text>
            {stats && stats.timeOnField > 0 && (
              <>
                <Text style={styles.metaSeparator}>•</Text>
                <Text style={styles.timeText}>{formatTime(stats.timeOnField)}</Text>
              </>
            )}
            {stats && stats.goals && stats.goals > 0 && (
              <>
                <Text style={styles.metaSeparator}>•</Text>
                <View style={styles.statBadge}>
                  <Target size={8} color="#10B981" />
                  <Text style={styles.statText}>{stats.goals}</Text>
                </View>
              </>
            )}
          </View>
        </View>

        {isOnField && (
          <Star size={12} color="#10B981" fill="#10B981" />
        )}
      </View>
    </TouchableOpacity>
  );
}

export default function MatchScreen() {
  const { id } = useLocalSearchParams<{ id: string }>();
  const [match, setMatch] = useState<Match | null>(null);
  const [formation, setFormation] = useState<Formation | null>(null);
  const [loading, setLoading] = useState(true);
  const [selectedPosition, setSelectedPosition] = useState<string | null>(null);
  const [isSubstituting, setIsSubstituting] = useState(false);
  const [playerStats, setPlayerStats] = useState<PlayerStats[]>([]);
  const [matchEvents, setMatchEvents] = useState<MatchEvent[]>([]);
  const [viewMode, setViewMode] = useState<'formation' | 'list'>('list');

  const initializePlayerStats = (lineup: Player[], reserves: Player[]): PlayerStats[] => {
    const allPlayers = [...lineup, ...reserves];
    return allPlayers.map(player => ({
      playerId: player.id,
      timeOnField: lineup.some(p => p.id === player.id) ? 0 : 0,
      quartersPlayed: [],
      substitutions: 0,
      goals: 0,
      assists: 0,
      cards: 0,
    }));
  };

  const isValidUUID = (str: string): boolean => {
    const uuidRegex = /^[0-9a-f]{8}-[0-9a-f]{4}-[1-5][0-9a-f]{3}-[89ab][0-9a-f]{3}-[0-9a-f]{12}$/i;
    return uuidRegex.test(str);
  };

  const fetchFormation = async (formationIdentifier: string) => {
    if (!formationIdentifier) return;
    
    try {
      let query = supabase.from('formations').select('*');
      
      if (isValidUUID(formationIdentifier)) {
        query = query.eq('id', formationIdentifier);
      } else {
        query = query.eq('key', formationIdentifier);
      }
      
      const { data, error } = await query.single();

      if (error) {
        console.error('Error fetching formation:', error);
        return;
      }
      
      if (data) {
        const sortedPositions = Array.isArray(data.positions) 
          ? data.positions.sort((a: FormationPosition, b: FormationPosition) => a.order - b.order)
          : [];
          
        setFormation({
          ...data,
          positions: sortedPositions
        });
      }
    } catch (error) {
      console.error('Error fetching formation:', error);
    }
  };

  const fetchMatch = async () => {
    try {
      const { data, error } = await supabase
        .from('matches')
        .select(`
          *,
          teams (
            name
          )
        `)
        .eq('id', id)
        .single();

      if (error) throw error;
      
      const lineupArray = convertPlayersDataToArray(data.lineup);
      const reservePlayersArray = convertPlayersDataToArray(data.reserve_players);
      const substitutionsArray = Array.isArray(data.substitutions) ? data.substitutions : [];
      const eventsArray = Array.isArray(data.match_events) ? data.match_events : [];
      const statsArray = Array.isArray(data.player_stats) ? data.player_stats : 
        initializePlayerStats(lineupArray, reservePlayersArray);
      const quarterTimesArray = Array.isArray(data.quarter_times) ? data.quarter_times : [0, 0, 0, 0];
      
      const matchData = {
        ...data,
        lineup: lineupArray,
        reserve_players: reservePlayersArray,
        substitutions: substitutionsArray,
        match_events: eventsArray,
        player_stats: statsArray,
        quarter_times: quarterTimesArray,
        home_score: data.home_score || 0,
        away_score: data.away_score || 0,
        formation: data.formation_key || data.formation || '',
        substitution_schedule: data.substitution_schedule || {},
      };
      
      setMatch(matchData);
      setPlayerStats(statsArray);
      setMatchEvents(eventsArray);
      
      const formationIdentifier = data.formation_key || data.formation;
      if (formationIdentifier) {
        await fetchFormation(formationIdentifier);
      }
    } catch (error) {
      console.error('Error fetching match:', error);
      Alert.alert('Fout', 'Kon wedstrijdgegevens niet laden');
    } finally {
      setLoading(false);
    }
  };

  useEffect(() => {
    if (id) {
      fetchMatch();
    }
  }, [id]);

  const updateMatch = async (updates: Partial<Match>) => {
    if (!match) return;

    try {
      const dbUpdates: Partial<Match> = {};
      Object.keys(updates).forEach(key => {
        dbUpdates[key as keyof Match] = updates[key as keyof Match];
      });

      const { error } = await supabase
        .from('matches')
        .update(dbUpdates)
        .eq('id', match.id);

      if (error) throw error;
      
      setMatch(prev => prev ? { ...prev, ...updates } : null);
    } catch (error) {
      console.error('Error updating match:', error);
      Alert.alert('Fout', 'Kon wedstrijd niet bijwerken');
    }
  };

  const startMatch = () => {
    updateMatch({ status: 'inProgress' });
  };

  const pauseMatch = () => {
    updateMatch({ status: 'paused' });
  };

  const resumeMatch = () => {
    updateMatch({ status: 'inProgress' });
  };

  const endMatch = () => {
    Alert.alert(
      'Wedstrijd Beëindigen',
      'Weet je zeker dat je deze wedstrijd wilt beëindigen?',
      [
        { text: 'Annuleren', style: 'cancel' },
        {
          text: 'Beëindigen',
          style: 'destructive',
          onPress: () => updateMatch({ status: 'completed' }),
        },
      ]
    );
  };

  const handleTimeUpdate = (newTime: number) => {
    if (match) {
      updateMatch({ match_time: newTime });
    }
  };

  const handlePositionPress = (position: FormationPosition) => {
    if (isSubstituting) {
      makePositionSubstitution(position);
    } else {
      setSelectedPosition(position.id);
      setIsSubstituting(true);
    }
  };

  const handlePlayerPress = (player: Player, isOnField: boolean) => {
    if (isSubstituting && selectedPosition) {
      makePlayerToPositionSubstitution(player, isOnField);
    } else {
      setSelectedPosition(null);
      setIsSubstituting(true);
    }
  };

  const makePositionSubstitution = (targetPosition: FormationPosition) => {
    if (!match || !selectedPosition) return;

    const currentPlayer = getPlayerInPosition(selectedPosition);
    const targetPlayer = getPlayerInPosition(targetPosition.id);

    if (currentPlayer && targetPlayer) {
      const newLineup = match.lineup.map(player => {
        if (player.id === currentPlayer.id) {
          return { ...player, position: targetPosition.dutch_name };
        }
        if (player.id === targetPlayer.id) {
          return { ...player, position: getPositionName(selectedPosition) };
        }
        return player;
      });

      updateMatch({ lineup: newLineup });
    }

    setSelectedPosition(null);
    setIsSubstituting(false);
  };

  const makePlayerToPositionSubstitution = (player: Player, isOnField: boolean) => {
    if (!match || !selectedPosition) return;

    const newLineup = [...match.lineup];
    const newReservePlayers = [...match.reserve_players];
    const currentPositionPlayer = getPlayerInPosition(selectedPosition);

    if (isOnField && currentPositionPlayer) {
      const playerIndex = newLineup.findIndex(p => p.id === player.id);
      const currentIndex = newLineup.findIndex(p => p.id === currentPositionPlayer.id);
      
      if (playerIndex !== -1 && currentIndex !== -1) {
        const tempPosition = newLineup[playerIndex].position;
        newLineup[playerIndex] = { ...newLineup[playerIndex], position: newLineup[currentIndex].position };
        newLineup[currentIndex] = { ...newLineup[currentIndex], position: tempPosition };
      }
    } else if (!isOnField && currentPositionPlayer) {
      const reserveIndex = newReservePlayers.findIndex(p => p.id === player.id);
      const fieldIndex = newLineup.findIndex(p => p.id === currentPositionPlayer.id);
      
      if (reserveIndex !== -1 && fieldIndex !== -1) {
        const positionName = getPositionName(selectedPosition);
        newLineup[fieldIndex] = { ...player, position: positionName };
        newReservePlayers[reserveIndex] = currentPositionPlayer;

        const substitution: Substitution = {
          time: match.match_time,
          quarter: match.current_quarter,
          playerIn: player,
          playerOut: currentPositionPlayer,
          timestamp: new Date().toISOString(),
        };

        const newSubstitutions = [...match.substitutions, substitution];
        
        updateMatch({
          lineup: newLineup,
          reserve_players: newReservePlayers,
          substitutions: newSubstitutions,
        });
      }
    }

    setSelectedPosition(null);
    setIsSubstituting(false);
  };

  const getPlayerInPosition = (positionId: string): Player | null => {
    if (!match || !formation) return null;
    const position = formation.positions.find(p => p.id === positionId);
    if (!position) return null;
    return match.lineup.find(player => player.position === position.dutch_name) || null;
  };

  const getPositionName = (positionId: string): string => {
    if (!formation) return '';
    const position = formation.positions.find(p => p.id === positionId);
    return position?.dutch_name || '';
  };

  const cancelSubstitution = () => {
    setSelectedPosition(null);
    setIsSubstituting(false);
  };

  const getPlayerStats = (playerId: string): PlayerStats | undefined => {
    return playerStats.find(stat => stat.playerId === playerId);
  };

  const getFormationDisplayName = (): string => {
    if (!formation) return '';
    
    const nameTranslations = formation.name_translations || {};
    return nameTranslations.nl || nameTranslations.en || formation.key || '';
  };

  if (loading) {
    return (
      <SafeAreaView style={styles.container}>
        <View style={styles.loadingContainer}>
          <Text style={styles.loadingText}>Wedstrijd laden...</Text>
        </View>
      </SafeAreaView>
    );
  }

  if (!match) {
    return (
      <SafeAreaView style={styles.container}>
        <View style={styles.loadingContainer}>
          <Text style={styles.loadingText}>Wedstrijd niet gevonden</Text>
        </View>
      </SafeAreaView>
    );
  }

  return (
    <SafeAreaView style={styles.container}>
      {/* Header */}
      <View style={styles.header}>
        <TouchableOpacity
          style={styles.backButton}
          onPress={() => router.back()}
        >
          <ArrowLeft size={20} color="#374151" />
        </TouchableOpacity>
        <View style={styles.headerInfo}>
          <Text style={styles.matchTitle}>
            {match.home_team} vs {match.away_team}
          </Text>
          <Text style={styles.teamName}>{match.teams.name}</Text>
        </View>
      </View>

      {/* Score Board */}
      <View style={styles.scoreBoard}>
        <View style={styles.scoreContainer}>
          <Text style={styles.teamScore}>{match.home_team}</Text>
          <Text style={styles.score}>{match.home_score}</Text>
        </View>
        <Text style={styles.scoreSeparator}>-</Text>
        <View style={styles.scoreContainer}>
          <Text style={styles.score}>{match.away_score}</Text>
          <Text style={styles.teamScore}>{match.away_team}</Text>
        </View>
      </View>

      {/* Match Timer */}
      <LiveMatchTimer
        matchTime={match.match_time}
        currentQuarter={match.current_quarter}
        quarterTimes={match.quarter_times}
        status={match.status}
        onStart={startMatch}
        onPause={pauseMatch}
        onResume={resumeMatch}
        onEnd={endMatch}
        onNextQuarter={() => {}}
        onTimeUpdate={handleTimeUpdate}
      />

      {/* Substitution Banner */}
      {isSubstituting && (
        <View style={styles.substitutionBanner}>
          <ArrowUpDown size={14} color="#16A34A" />
          <Text style={styles.substitutionText}>
            {selectedPosition 
              ? `Selecteer een speler voor positie ${getPositionName(selectedPosition)}`
              : 'Selecteer een positie of speler om te wisselen'
            }
          </Text>
          <TouchableOpacity onPress={cancelSubstitution}>
            <Text style={styles.cancelText}>Annuleren</Text>
          </TouchableOpacity>
        </View>
      )}

      {/* View Mode Toggle */}
      <View style={styles.viewModeContainer}>
        <TouchableOpacity
          style={[styles.viewModeButton, viewMode === 'formation' && styles.activeViewMode]}
          onPress={() => setViewMode('formation')}
        >
          <Grid3X3 size={16} color={viewMode === 'formation' ? '#FFFFFF' : '#6B7280'} />
          <Text style={[styles.viewModeText, viewMode === 'formation' && styles.activeViewModeText]}>
            Formatie
          </Text>
        </TouchableOpacity>
        
        <TouchableOpacity
          style={[styles.viewModeButton, viewMode === 'list' && styles.activeViewMode]}
          onPress={() => setViewMode('list')}
        >
          <Users size={16} color={viewMode === 'list' ? '#FFFFFF' : '#6B7280'} />
          <Text style={[styles.viewModeText, viewMode === 'list' && styles.activeViewModeText]}>
            Opstelling
          </Text>
        </TouchableOpacity>
      </View>

      <ScrollView style={styles.content} showsVerticalScrollIndicator={false}>
        {viewMode === 'formation' ? (
          /* Formation View */
          <View style={styles.section}>
            <View style={styles.sectionHeader}>
              <Grid3X3 size={18} color="#16A34A" />
              <Text style={styles.sectionTitle}>
                Formatie {formation ? `(${getFormationDisplayName()})` : ''}
              </Text>
            </View>
            
            {!formation || formation.positions.length === 0 ? (
              <View style={styles.emptyContainer}>
                <Grid3X3 size={40} color="#9CA3AF" />
                <Text style={styles.emptyTitle}>Geen formatie ingesteld</Text>
                <Text style={styles.emptySubtitle}>
                  Er is geen formatie geselecteerd voor deze wedstrijd
                </Text>
              </View>
            ) : (
              <FieldView
                positions={formation.positions}
                lineup={match.lineup}
                highlightPosition={selectedPosition}
                onPositionPress={handlePositionPress}
              />
            )}

            {/* Reserve Players */}
            <View style={styles.reserveSection}>
              <View style={styles.sectionHeader}>
                <Users size={18} color="#6B7280" />
                <Text style={styles.sectionTitle}>Bank ({match.reserve_players.length})</Text>
              </View>
              {match.reserve_players.length === 0 ? (
                <View style={styles.emptyContainer}>
                  <Users size={28} color="#9CA3AF" />
                  <Text style={styles.emptyText}>Geen reservespelers</Text>
                </View>
              ) : (
                <View style={styles.compactPlayersList}>
                  {match.reserve_players.map((player) => (
                    <CompactPlayerCard
                      key={player.id}
                      player={player}
                      stats={getPlayerStats(player.id)}
                      isOnField={false}
                      isSelected={false}
                      isSubstituting={isSubstituting}
                      onPress={() => handlePlayerPress(player, false)}
                    />
                  ))}
                </View>
              )}
            </View>
          </View>
        ) : (
          /* Two-Column List View */
          <View style={styles.twoColumnContainer}>
            {/* Left Column - Lineup */}
            <View style={styles.column}>
              <View style={styles.columnHeader}>
                <Star size={16} color="#16A34A" />
                <Text style={styles.columnTitle}>Basisopstelling</Text>
                <View style={styles.countBadge}>
                  <Text style={styles.countText}>{match.lineup.length}</Text>
                </View>
              </View>
              
              {match.lineup.length === 0 ? (
                <View style={styles.emptyColumnContainer}>
                  <User size={24} color="#9CA3AF" />
                  <Text style={styles.emptyColumnText}>Geen opstelling</Text>
                </View>
              ) : (
                <View style={styles.compactPlayersList}>
                  {match.lineup.map((player) => (
                    <CompactPlayerCard
                      key={player.id}
                      player={player}
                      stats={getPlayerStats(player.id)}
                      isOnField={true}
                      isSelected={false}
                      isSubstituting={isSubstituting}
                      onPress={() => handlePlayerPress(player, true)}
                    />
                  ))}
                </View>
              )}
            </View>

            {/* Right Column - Reserves */}
            <View style={styles.column}>
              <View style={styles.columnHeader}>
                <Users size={16} color="#6B7280" />
                <Text style={styles.columnTitle}>Bank</Text>
                <View style={[styles.countBadge, styles.reserveCountBadge]}>
                  <Text style={[styles.countText, styles.reserveCountText]}>{match.reserve_players.length}</Text>
                </View>
              </View>
              
              {match.reserve_players.length === 0 ? (
                <View style={styles.emptyColumnContainer}>
                  <Users size={24} color="#9CA3AF" />
                  <Text style={styles.emptyColumnText}>Geen reserves</Text>
                </View>
              ) : (
                <View style={styles.compactPlayersList}>
                  {match.reserve_players.map((player) => (
                    <CompactPlayerCard
                      key={player.id}
                      player={player}
                      stats={getPlayerStats(player.id)}
                      isOnField={false}
                      isSelected={false}
                      isSubstituting={isSubstituting}
                      onPress={() => handlePlayerPress(player, false)}
                    />
                  ))}
                </View>
              )}
            </View>
          </View>
        )}
      </ScrollView>
    </SafeAreaView>
  );
}

const styles = StyleSheet.create({
  container: {
    flex: 1,
    backgroundColor: '#F9FAFB',
  },
  header: {
    flexDirection: 'row',
    alignItems: 'center',
    paddingHorizontal: 20,
    paddingTop: 20,
    paddingBottom: 12,
    backgroundColor: '#FFFFFF',
    borderBottomWidth: 1,
    borderBottomColor: '#E5E7EB',
  },
  backButton: {
    marginRight: 12,
  },
  headerInfo: {
    flex: 1,
  },
  matchTitle: {
    fontSize: 18,
    fontFamily: 'Inter-Bold',
    color: '#111827',
  },
  teamName: {
    fontSize: 12,
    color: '#6B7280',
    fontFamily: 'Inter-Regular',
  },
  scoreBoard: {
    flexDirection: 'row',
    justifyContent: 'center',
    alignItems: 'center',
    paddingVertical: 20,
    backgroundColor: '#FFFFFF',
    borderBottomWidth: 1,
    borderBottomColor: '#E5E7EB',
    gap: 24,
  },
  scoreContainer: {
    alignItems: 'center',
  },
  teamScore: {
    fontSize: 14,
    fontFamily: 'Inter-SemiBold',
    color: '#6B7280',
    marginBottom: 6,
  },
  score: {
    fontSize: 36,
    fontFamily: 'Inter-Bold',
    color: '#111827',
  },
  scoreSeparator: {
    fontSize: 28,
    fontFamily: 'Inter-Bold',
    color: '#9CA3AF',
  },
  loadingContainer: {
    flex: 1,
    justifyContent: 'center',
    alignItems: 'center',
  },
  loadingText: {
    fontSize: 16,
    color: '#6B7280',
    fontFamily: 'Inter-Medium',
  },
  substitutionBanner: {
    flexDirection: 'row',
    alignItems: 'center',
    backgroundColor: '#F0FDF4',
    paddingHorizontal: 20,
    paddingVertical: 12,
    gap: 8,
  },
  substitutionText: {
    flex: 1,
    fontSize: 13,
    color: '#16A34A',
    fontFamily: 'Inter-Medium',
  },
  cancelText: {
    fontSize: 13,
    color: '#DC2626',
    fontFamily: 'Inter-SemiBold',
  },
  viewModeContainer: {
    flexDirection: 'row',
    backgroundColor: '#FFFFFF',
    marginHorizontal: 20,
    marginVertical: 16,
    borderRadius: 12,
    padding: 4,
    borderWidth: 1,
    borderColor: '#E5E7EB',
  },
  viewModeButton: {
    flex: 1,
    flexDirection: 'row',
    alignItems: 'center',
    justifyContent: 'center',
    paddingVertical: 10,
    borderRadius: 8,
    gap: 6,
  },
  activeViewMode: {
    backgroundColor: '#16A34A',
  },
  viewModeText: {
    fontSize: 13,
    fontFamily: 'Inter-SemiBold',
    color: '#6B7280',
  },
  activeViewModeText: {
    color: '#FFFFFF',
  },
  content: {
    flex: 1,
  },
  section: {
    paddingHorizontal: 20,
    paddingBottom: 20,
  },
  reserveSection: {
    paddingTop: 20,
    borderTopWidth: 1,
    borderTopColor: '#F3F4F6',
    marginTop: 20,
  },
  sectionHeader: {
    flexDirection: 'row',
    alignItems: 'center',
    marginBottom: 12,
    gap: 8,
  },
  sectionTitle: {
    fontSize: 18,
    fontFamily: 'Inter-Bold',
    color: '#111827',
  },
  emptyContainer: {
    alignItems: 'center',
    paddingVertical: 40,
    backgroundColor: '#FFFFFF',
    borderRadius: 12,
    borderWidth: 1,
    borderColor: '#E5E7EB',
  },
  emptyTitle: {
    fontSize: 16,
    fontFamily: 'Inter-SemiBold',
    color: '#374151',
    marginTop: 12,
    marginBottom: 6,
  },
  emptySubtitle: {
    fontSize: 13,
    color: '#6B7280',
    textAlign: 'center',
    paddingHorizontal: 24,
    fontFamily: 'Inter-Regular',
  },
  emptyText: {
    fontSize: 14,
    color: '#6B7280',
    marginTop: 8,
    fontFamily: 'Inter-Medium',
  },
<<<<<<< HEAD
  positionsList: {
    gap: 10,
  },
  // Two-column layout styles
  twoColumnContainer: {
    flexDirection: 'row',
    paddingHorizontal: 20,
    paddingBottom: 20,
    gap: 12,
  },
  column: {
    flex: 1,
    backgroundColor: '#FFFFFF',
    borderRadius: 12,
    borderWidth: 1,
    borderColor: '#E5E7EB',
    overflow: 'hidden',
  },
  columnHeader: {
    flexDirection: 'row',
    alignItems: 'center',
    paddingHorizontal: 16,
    paddingVertical: 12,
    backgroundColor: '#F9FAFB',
    borderBottomWidth: 1,
    borderBottomColor: '#E5E7EB',
=======
  playersList: {
>>>>>>> 5b6b6195
    gap: 8,
  },
  columnTitle: {
    fontSize: 14,
    fontFamily: 'Inter-SemiBold',
    color: '#111827',
    flex: 1,
  },
  countBadge: {
    backgroundColor: '#16A34A',
    paddingHorizontal: 8,
    paddingVertical: 2,
    borderRadius: 10,
    minWidth: 24,
    alignItems: 'center',
  },
  reserveCountBadge: {
    backgroundColor: '#6B7280',
  },
  countText: {
    fontSize: 11,
    fontFamily: 'Inter-Bold',
    color: '#FFFFFF',
  },
  reserveCountText: {
    color: '#FFFFFF',
  },
  emptyColumnContainer: {
    alignItems: 'center',
    paddingVertical: 32,
    paddingHorizontal: 16,
  },
  emptyColumnText: {
    fontSize: 12,
    color: '#9CA3AF',
    marginTop: 8,
    fontFamily: 'Inter-Regular',
    textAlign: 'center',
  },
  // Compact player card styles
  compactPlayersList: {
    padding: 8,
    gap: 4,
  },
  compactPlayerCard: {
    backgroundColor: '#FFFFFF',
    borderRadius: 8,
    borderWidth: 1,
    borderColor: '#E5E7EB',
    padding: 8,
  },
  selectedPlayerCard: {
    borderColor: '#10B981',
    backgroundColor: '#F0FDF4',
  },
  substitutingPlayerCard: {
    borderColor: '#FF6B35',
    backgroundColor: '#FEF2F2',
  },
  onFieldPlayerCard: {
    borderColor: '#10B981',
    backgroundColor: '#FFFFFF',
  },
  benchPlayerCard: {
    borderColor: '#E5E7EB',
    backgroundColor: '#F9FAFB',
  },
  playerRow: {
    flexDirection: 'row',
    alignItems: 'center',
    gap: 8,
  },
  playerNumberBadge: {
    width: 24,
    height: 24,
    borderRadius: 12,
    justifyContent: 'center',
    alignItems: 'center',
  },
  playerNumberText: {
    fontSize: 9,
    fontFamily: 'Inter-Bold',
    color: '#FFFFFF',
  },
  playerInfo: {
    flex: 1,
    minWidth: 0,
  },
  playerName: {
    fontSize: 12,
    fontFamily: 'Inter-SemiBold',
    color: '#111827',
    marginBottom: 2,
  },
  playerMeta: {
    flexDirection: 'row',
    alignItems: 'center',
    gap: 4,
  },
  positionText: {
    fontSize: 9,
    fontFamily: 'Inter-Medium',
    textTransform: 'uppercase',
    letterSpacing: 0.5,
  },
  metaSeparator: {
    fontSize: 8,
    color: '#D1D5DB',
    fontFamily: 'Inter-Regular',
  },
  timeText: {
    fontSize: 9,
    fontFamily: 'Inter-Regular',
    color: '#6B7280',
  },
  statBadge: {
    flexDirection: 'row',
    alignItems: 'center',
    gap: 2,
  },
  statText: {
    fontSize: 8,
    fontFamily: 'Inter-Bold',
    color: '#10B981',
  },
});<|MERGE_RESOLUTION|>--- conflicted
+++ resolved
@@ -804,7 +804,6 @@
     marginTop: 8,
     fontFamily: 'Inter-Medium',
   },
-<<<<<<< HEAD
   positionsList: {
     gap: 10,
   },
@@ -831,9 +830,6 @@
     backgroundColor: '#F9FAFB',
     borderBottomWidth: 1,
     borderBottomColor: '#E5E7EB',
-=======
-  playersList: {
->>>>>>> 5b6b6195
     gap: 8,
   },
   columnTitle: {
