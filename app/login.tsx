--- conflicted
+++ resolved
@@ -161,10 +161,7 @@
               <TouchableOpacity style={styles.forgotPassword}>
                 <Text style={styles.forgotPasswordText}>Wachtwoord vergeten?</Text>
               </TouchableOpacity>
-<<<<<<< HEAD
-=======
-
->>>>>>> e142e907
+
             </View>
 
             {/* Features Section */}
